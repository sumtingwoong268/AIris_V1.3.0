import { Toaster } from "@/components/ui/toaster";
import { Toaster as Sonner } from "@/components/ui/sonner";
import { TooltipProvider } from "@/components/ui/tooltip";
import { QueryClient, QueryClientProvider } from "@tanstack/react-query";
import { BrowserRouter, Routes, Route } from "react-router-dom";
import Auth from "./pages/Auth";
import Dashboard from "./pages/Dashboard";
import Profile from "./pages/Profile";
import Friends from "./pages/Friends";
import Reports from "./pages/Reports";
import Blogs from "./pages/Blogs";
import BlogArticle from "./pages/BlogArticle";
import Setup from "./pages/Setup";
import Statistics from "./pages/Statistics";
import IshiharaTest from "./pages/tests/IshiharaTest";
import VisualAcuityTest from "./pages/tests/VisualAcuityTest";
import AmslerTest from "./pages/tests/AmslerTest";
import ReadingStressTest from "./pages/tests/ReadingStressTest";
import ManageBlogs from "./pages/ManageBlogs";
import NotFound from "./pages/NotFound";

const queryClient = new QueryClient();

const App = () => (
  <QueryClientProvider client={queryClient}>
    <TooltipProvider>
      <Toaster />
      <Sonner />
      <BrowserRouter>
        <Routes>
          <Route path="/" element={<Auth />} />
          <Route path="/auth" element={<Auth />} />
          <Route path="/setup" element={<Setup />} />
          <Route path="/dashboard" element={<Dashboard />} />
          <Route path="/profile" element={<Profile />} />
          <Route path="/friends" element={<Friends />} />
          <Route path="/reports" element={<Reports />} />
          <Route path="/blogs" element={<Blogs />} />
          <Route path="/blogs/:slug" element={<BlogArticle />} />
<<<<<<< HEAD
          <Route path="/blogs/manage" element={<ManageBlogs />} />
=======
>>>>>>> f66139ef
          <Route path="/statistics" element={<Statistics />} />
          <Route path="/tests/ishihara" element={<IshiharaTest />} />
          <Route path="/tests/visual-acuity" element={<VisualAcuityTest />} />
          <Route path="/tests/amsler" element={<AmslerTest />} />
          <Route path="/tests/reading-stress" element={<ReadingStressTest />} />
          {/* ADD ALL CUSTOM ROUTES ABOVE THE CATCH-ALL "*" ROUTE */}
          <Route path="*" element={<NotFound />} />
        </Routes>
      </BrowserRouter>
    </TooltipProvider>
  </QueryClientProvider>
);

export default App;<|MERGE_RESOLUTION|>--- conflicted
+++ resolved
@@ -37,10 +37,6 @@
           <Route path="/reports" element={<Reports />} />
           <Route path="/blogs" element={<Blogs />} />
           <Route path="/blogs/:slug" element={<BlogArticle />} />
-<<<<<<< HEAD
-          <Route path="/blogs/manage" element={<ManageBlogs />} />
-=======
->>>>>>> f66139ef
           <Route path="/statistics" element={<Statistics />} />
           <Route path="/tests/ishihara" element={<IshiharaTest />} />
           <Route path="/tests/visual-acuity" element={<VisualAcuityTest />} />
